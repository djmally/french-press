--- conflicted
+++ resolved
@@ -30,13 +30,8 @@
 use uuid::Uuid;
 
 use alloc::AllocBox;
-<<<<<<< HEAD
 use cache::LruCache;
-use scope::{LookupError, Scope, ScopeTag};
-=======
-use jsrs_common::gc_error::{GcError, Result};
 use scope::{LookupError, Scope, ScopeTag, StoreError};
->>>>>>> 452c52ac
 
 // Totally arbitrary cache capacity
 const CACHE_CAP: usize = 16;
@@ -172,7 +167,6 @@
 
     /// Try to load the variable behind a binding
     fn load(&mut self, bnd: &Binding) -> Result<(JsVar, Option<JsPtrEnum>)> {
-<<<<<<< HEAD
         // Check the cache
         if let Some(&(ref var, ref ptr, ref id)) = self.binding_cache.get(bnd){
             if *id == self.curr_scope().id {
@@ -184,9 +178,6 @@
         // Otherwise, check the scope stack
         let lookup = {
             let mut res = Err(GcError::Load(bnd.clone()));
-=======
-        let lookup = || {
->>>>>>> 452c52ac
             for scope in self.scopes.iter().rev() {
                 match scope.get_var_copy(bnd) {
                     Ok((v,p)) => { res = Ok((v,p)); break; },
@@ -214,19 +205,45 @@
     }
 
     fn store(&mut self, var: JsVar, ptr: Option<JsPtrEnum>) -> Result<()> {
-<<<<<<< HEAD
         if self.binding_cache.contains_key(&var.binding) {
             let id = self.curr_scope().id;
             if let Some((_, wb)) = self.binding_cache.insert(var.binding.clone(), (var, ptr, id)) {
                 if wb.is_dirty() {
-                    let (var, ptr, _) = wb.into_inner();
-                    self.curr_scope_mut().update_var(var, ptr)?;
+                    // monkeypatching. TODO dedup this block.
+                    let (mut var, mut ptr, _) = wb.into_inner();
+                    let lookup = {
+                        let mut res = Err(GcError::Store(var.clone(), ptr.clone()));
+                        for ref mut scope in self.scopes.iter_mut().rev() {
+                            match scope.update_var(var, ptr) {
+                                Ok(()) => {
+                                    res = Ok(());
+                                    break;
+                                }
+                                Err(StoreError::CheckParent(v, p)) => { var = v; ptr = p; },
+                                Err(StoreError::FnBoundary(v, p)) => {
+                                    res = Err(GcError::Store(v, p));
+                                    break;
+                                },
+                                Err(StoreError::PtrTypeMismatch) |
+                                Err(StoreError::BadStore) => {
+                                    res = Err(GcError::PtrAlloc);
+                                    break;
+                                },
+                            }
+                        }
+                        res
+                    };
+                    match lookup {
+                        Ok(()) => {},
+                        Err(GcError::Store(var, ptr)) =>
+                            self.global_scope_mut().update_var(var.clone(), ptr.clone())
+                                .map_err(|_| GcError::Store(var, ptr))?,
+                        Err(_) => return lookup,
+                    }
                 }
             }
             return Ok(());
         }
-        let res = self.curr_scope_mut().update_var(var, ptr);
-=======
         let (mut var, mut ptr) = (var, ptr);
         let lookup = {
             let mut res = Err(GcError::Store(var.clone(), ptr.clone()));
@@ -257,13 +274,6 @@
                     .map_err(|_| GcError::Store(var, ptr)),
             Err(_) => lookup,
         }
-        /*let res = self.curr_scope_mut().update_var(var, ptr);
->>>>>>> 452c52ac
-        if let Err(GcError::Store(var, ptr)) = res {
-            self.global_scope_mut().update_var(var, ptr)
-        } else {
-            res
-        }*/
     }
 }
 
