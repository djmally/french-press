#![feature(associated_consts)]
#![feature(box_patterns)]
#![feature(box_syntax)]
#![feature(question_mark)]
//#![feature(plugin)]

//#![plugin(clippy)]

extern crate jsrs_common;
<<<<<<< HEAD
extern crate js_types;
extern crate linked_hash_map;
extern crate uuid;
=======
>>>>>>> c4faefb7

#[macro_use] extern crate matches;

pub mod alloc;
<<<<<<< HEAD
mod cache;
mod gc_error;
=======
>>>>>>> c4faefb7
mod scope;
mod test_utils;

use std::cell::RefCell;
use std::collections::hash_map::HashMap;
use std::mem;
use std::rc::Rc;

use jsrs_common::ast::Exp;
use jsrs_common::backend::Backend;
use jsrs_common::types::js_var::{JsPtrEnum, JsVar};
use jsrs_common::types::binding::{Binding, UniqueBinding};

use alloc::AllocBox;
<<<<<<< HEAD
use cache::LruCache;
use gc_error::{GcError, Result};
=======
use jsrs_common::gc_error::{GcError, Result};
>>>>>>> c4faefb7
use scope::{LookupError, Scope, ScopeTag};

// Totally arbitrary cache capacity
const CACHE_CAP: usize = 64;

pub struct ScopeManager {
    scopes: Vec<Scope>,
    closures: HashMap<UniqueBinding, Scope>,
<<<<<<< HEAD
    binding_cache: LruCache<Binding, (JsVar, Option<JsPtrEnum>)>,
    alloc_box: Rc<RefCell<AllocBox>>,
=======
    pub alloc_box: Rc<RefCell<AllocBox>>,
>>>>>>> c4faefb7
}

impl ScopeManager {
    fn new(alloc_box: Rc<RefCell<AllocBox>>) -> ScopeManager {
        ScopeManager {
            scopes: vec![Scope::new(ScopeTag::Call, &alloc_box)],
            closures: HashMap::new(),
            binding_cache: LruCache::with_capacity(CACHE_CAP),
            alloc_box: alloc_box,
        }
    }

    #[allow(dead_code)]
    #[inline]
    fn curr_scope(&self) -> &Scope {
        self.scopes.last().expect("Tried to access current scope, but none existed")
    }

    #[inline]
    fn curr_scope_mut(&mut self) -> &mut Scope {
        self.scopes.last_mut().expect("Tried to access current scope, but none existed")
    }

    #[inline]
    fn global_scope(&self) -> &Scope {
        self.scopes.get(0).expect("Tried to access global scope, but none existed")
    }

    #[inline]
    fn global_scope_mut(&mut self) -> &mut Scope {
        self.scopes.get_mut(0).expect("Tried to access global scope, but none existed")
    }

    pub fn push_closure_scope(&mut self, closure: &UniqueBinding) -> Result<()> {
        let closure_scope = self.closures.remove(closure).ok_or(GcError::Scope)?;
        self.scopes.push(closure_scope);
        Ok(())
    }

    pub fn push_scope(&mut self, exp: &Exp) {
        let tag = match *exp {
            Exp::Call(..) => ScopeTag::Call,
            _ => ScopeTag::Block,
        };
        self.scopes.push(Scope::new(tag, &self.alloc_box));
    }

    pub fn pop_scope(&mut self, returning_closure: Option<UniqueBinding>, gc_yield: bool) -> Result<()> {
        if let Some(mut scope) = self.scopes.pop() {
            // Flush the cache of all bindings from the current scope

            // Swap out scope.locals for a blank hash map to a) avoid
            // borrow conflicts and b) avoid cloning scope.locals,
            // which is expensive
            let mut locals = mem::replace(&mut scope.locals, HashMap::new());
            for (bnd, _) in &locals {
                if let Some(wb) = self.binding_cache.remove(bnd) {
                    if wb.is_dirty() {
                        let (var, ptr) = wb.into_inner();
                        scope.update_var(var, ptr)?;
                    }
                }
            }
            mem::swap(&mut scope.locals, &mut locals);

            // Clean up the dying scope's stack and take ownership of its heap-allocated data for
            // later collection
            if self.scopes.is_empty() {
                // The global scope was popped and the program is ending.
                scope.trigger_gc();
                return Err(GcError::Scope);
            }
            if let Some(unique) = returning_closure {
                let mut closure_scope = Scope::new(ScopeTag::Closure(unique.clone()), &self.alloc_box);
                scope.transfer_stack(&mut closure_scope, true)?;
                self.closures.insert(unique, closure_scope);
            } else {
                if !matches!(scope.tag, ScopeTag::Closure(_)) {
                    scope.transfer_stack(self.curr_scope_mut(), false)?
                }
            }
            // Potentially trigger the garbage collector
            if gc_yield {
                self.curr_scope_mut().trigger_gc();
            }
            if let ScopeTag::Closure(unique) = scope.tag.clone() {
                self.closures.insert(unique.clone(), scope);
            }
            Ok(())
        } else {
            Err(GcError::Scope)
        }
    }

    pub fn rename_closure(&mut self, old: &UniqueBinding, new: &UniqueBinding) -> bool {
        if self.closures.contains_key(old) {
            let mut scope = self.closures.remove(old).unwrap();
            scope.tag = ScopeTag::Closure(new.clone());
            self.closures.insert(new.clone(), scope);
            true
        } else {
            false
        }
    }
}

impl Backend for ScopeManager {
    fn alloc(&mut self, var: JsVar, ptr: Option<JsPtrEnum>) -> Result<Binding> {
        let binding = var.binding.clone();
        let is_allocated = self.alloc_box.borrow().is_allocated(&var.unique);

        // If the ptr is already allocated in the heap, just push it onto the stack
        if is_allocated && ptr.is_some() {
            self.curr_scope_mut().bind_var(var);
        } else {
            self.curr_scope_mut().push_var(var, ptr)?;
        }
        Ok(binding)
    }

    /// Try to load the variable behind a binding
<<<<<<< HEAD
    pub fn load(&self, bnd: &Binding) -> Result<(JsVar, Option<JsPtrEnum>)> {
        // Check the cache
        if let Some(&(ref var, ref ptr)) = self.binding_cache.get(bnd) {
            return Ok((var.clone(), ptr.clone()));
        }
        // Otherwise, check the scope stack
=======
    fn load(&self, bnd: &Binding) -> Result<(JsVar, Option<JsPtrEnum>)> {
>>>>>>> c4faefb7
        let lookup = || {
            for scope in self.scopes.iter().rev() {
                match scope.get_var_copy(bnd) {
                    Ok(v) => { return Ok(v); },
                    Err(LookupError::FnBoundary) => {
                        return Err(GcError::Load(bnd.clone()));
                    },
                    Err(LookupError::CheckParent) => {},
                    Err(LookupError::Unreachable) => unreachable!(),
                }
            }
            Err(GcError::Load(bnd.clone()))
        };
        match lookup() {
            Ok(v) => Ok(v),
            Err(GcError::Load(bnd)) =>
                self.global_scope().get_var_copy(&bnd)
                .map_err(|_| GcError::Load(bnd.clone())),
            _ => unreachable!(),
        }
    }

<<<<<<< HEAD
    pub fn store(&mut self, var: JsVar, ptr: Option<JsPtrEnum>) -> Result<()> {
        if self.binding_cache.contains_key(&var.binding) {
            if let Some((_, wb)) = self.binding_cache.insert(var.binding.clone(), (var, ptr)) {
                if wb.is_dirty() {
                    let (var, ptr) = wb.into_inner();
                    self.curr_scope_mut().update_var(var, ptr)?;
                }
            }
            return Ok(());
        }
=======
    fn store(&mut self, var: JsVar, ptr: Option<JsPtrEnum>) -> Result<()> {
>>>>>>> c4faefb7
        let res = self.curr_scope_mut().update_var(var, ptr);
        if let Err(GcError::Store(var, ptr)) = res {
            self.global_scope_mut().update_var(var, ptr)
        } else {
            res
        }
    }
}

pub fn init_gc() -> ScopeManager {
    let alloc_box = Rc::new(RefCell::new(AllocBox::new()));
    ScopeManager::new(alloc_box)
}


#[cfg(test)]
mod tests {
    use super::*;

    use jsrs_common::ast::Exp;
    use jsrs_common::backend::Backend;
    use jsrs_common::types::js_var::{JsKey, JsPtrEnum, JsType, JsVar};
    use jsrs_common::types::binding::Binding;

    use jsrs_common::gc_error::GcError;
    use test_utils;

    #[test]
    fn test_push_closure_scope() {
        let alloc_box = test_utils::make_alloc_box();
        let mut mgr = ScopeManager::new(alloc_box);
        mgr.push_scope(&Exp::Undefined);
        let (fn_var, fn_ptr) = test_utils::make_fn(&None, &Vec::new());
        let unique = fn_var.unique.clone();
        mgr.alloc(fn_var, Some(fn_ptr)).unwrap();
        mgr.pop_scope(Some(unique.clone()), false).unwrap();
        assert_eq!(mgr.closures.len(), 1);
        mgr.push_closure_scope(&unique).unwrap();
        assert_eq!(mgr.closures.len(), 0);
        mgr.pop_scope(None, false).unwrap();
        assert_eq!(mgr.closures.len(), 1);
    }

    #[test]
    fn test_pop_scope() {
        let alloc_box = test_utils::make_alloc_box();
        let mut mgr = ScopeManager::new(alloc_box);
        mgr.push_scope(&Exp::Undefined);
        assert_eq!(mgr.scopes.len(), 2);
        mgr.pop_scope(None, false).unwrap();
        assert_eq!(mgr.scopes.len(), 1);
    }

    #[test]
    fn test_pop_scope_fail() {
        let alloc_box = test_utils::make_alloc_box();
        let mut mgr = ScopeManager::new(alloc_box);
        let res = mgr.pop_scope(None, false);
        assert!(res.is_err());
        assert!(matches!(res, Err(GcError::Scope)));
    }

    #[test]
    fn test_alloc() {
        let alloc_box = test_utils::make_alloc_box();
        let mut mgr = ScopeManager::new(alloc_box);
        mgr.alloc(test_utils::make_num(1.), None).unwrap();
        mgr.push_scope(&Exp::Undefined);
        mgr.alloc(test_utils::make_num(2.), None).unwrap();
        assert!(mgr.alloc_box.borrow().is_empty());
    }

    #[test]
    fn test_load() {
        let alloc_box = test_utils::make_alloc_box();
        let mut mgr = ScopeManager::new(alloc_box);
        let x = test_utils::make_num(1.);
        let x_bnd = mgr.alloc(x, None).unwrap();
        let load = mgr.load(&x_bnd);
        assert!(load.is_ok());
        let load = load.unwrap();
        match load.0.t {
            JsType::JsNum(n) => assert!(f64::abs(n - 1.) < 0.0001),
            _ => unreachable!(),
        }
        assert!(load.1.is_none());
    }

    #[test]
    fn test_load_fail() {
        let alloc_box = test_utils::make_alloc_box();
        let mgr = ScopeManager::new(alloc_box);
        let bnd = Binding::new("".to_owned());
        let res = mgr.load(&bnd);
        assert!(res.is_err());
        assert!(matches!(res, Err(GcError::Load(_))));
        if let Err(GcError::Load(res_bnd)) = res {
            assert_eq!(bnd, res_bnd);
        }
    }

    #[test]
    fn test_store() {
        let alloc_box = test_utils::make_alloc_box();
        let mut mgr = ScopeManager::new(alloc_box,);
        mgr.push_scope(&Exp::Undefined);

        let x = test_utils::make_num(1.);
        let x_bnd = mgr.alloc(x, None).unwrap();

        let (mut var, _) = mgr.load(&x_bnd).unwrap();
        var.t = JsType::JsNum(2.);

        assert!(mgr.store(var, None).is_ok());
    }

    #[test]
    fn test_store_fail() {
        let alloc_box = test_utils::make_alloc_box();
        let mut mgr = ScopeManager::new(alloc_box);
        let x = test_utils::make_num(1.);
        assert!(mgr.store(x, None).is_err());
    }

    #[test]
    fn test_load_from_parent_scope_across_fn_boundary() {
        let heap = test_utils::make_alloc_box();
        let mut mgr = ScopeManager::new(heap);

        // Avoids having just the global scope available
        mgr.push_scope(&Exp::Call(box Exp::Undefined, vec![]));
        let (x, x_ptr) = test_utils::make_str("x");
        let x_bnd = mgr.alloc(x, Some(x_ptr)).unwrap();

        mgr.push_scope(&Exp::Call(box Exp::Undefined, vec![]));
        let copy = mgr.load(&x_bnd);

        assert!(copy.is_err());
        assert!(matches!(copy, Err(GcError::Load(_))));
    }

    #[test]
    fn test_load_from_parent_scope_no_fn_call() {
        let heap = test_utils::make_alloc_box();
        let mut mgr = ScopeManager::new(heap);

        // Avoids having just the global scope available
        mgr.push_scope(&Exp::Call(box Exp::Undefined, vec![]));
        let (x, x_ptr) = test_utils::make_str("x");
        let x_bnd = mgr.alloc(x, Some(x_ptr)).unwrap();

        mgr.push_scope(&Exp::Undefined);
        let copy = mgr.load(&x_bnd);

        assert!(copy.is_ok());
        let (var_copy, ptr_copy) = copy.unwrap();
        assert!(matches!(var_copy, JsVar { t: JsType::JsPtr(_), .. }));
        assert!(ptr_copy.is_some());
    }

    #[test]
    fn test_transfer_stack_with_yield() {
        let heap = test_utils::make_alloc_box();
        let mut mgr = ScopeManager::new(heap);
        // Make some scopes
        mgr.push_scope(&Exp::Undefined);
        {
            // Push a child scope
            mgr.push_scope(&Exp::Undefined);
            // Allocate some non-root variables (numbers)
            mgr.alloc(test_utils::make_num(0.), None).unwrap();
            mgr.alloc(test_utils::make_num(1.), None).unwrap();
            mgr.alloc(test_utils::make_num(2.), None).unwrap();

            // Make a string to put into an object
            // (so it's heap-allocated and we can lose its ref from the object)
            let (var, ptr) = test_utils::make_str("test");

            // Create an obj of { true: 1.0, false: heap("test") }
            let kvs = vec![(JsKey::JsSym("true".to_string()),
                            test_utils::make_num(1.), None),
                           (JsKey::JsSym("false".to_string()),
                            var, Some(ptr))];
            let (var, ptr) = test_utils::make_obj(kvs, mgr.alloc_box.clone());

            // Push the obj into the current scope
            let bnd = mgr.alloc(var, Some(ptr)).unwrap();
            // The heap should now have 2 things in it: an object and a string
            assert_eq!(mgr.alloc_box.borrow().len(), 2);

            // Replace the string in the object with something else so it's no longer live
            let copy = mgr.load(&bnd);
            let (var_cp, mut ptr_cp) = copy.unwrap();
            let key = JsKey::JsSym("false".to_string());
            match *&mut ptr_cp {
                Some(JsPtrEnum::JsObj(ref mut obj)) => {
                    obj.add_key(key, test_utils::make_num(-1.), None, &mut *(mgr.alloc_box.borrow_mut()));
                },
                _ => unreachable!()
            }
            mgr.store(var_cp, ptr_cp).unwrap();
            // The heap should still have 2 things in it: an object and a string
            assert_eq!(mgr.alloc_box.borrow().len(), 2);

            // Kill the current scope & give its refs to the parent,
            // allowing the GC to kick in beforehand.
            mgr.pop_scope(None, true).unwrap();
        }
        // The object we created above should still exist
        assert_eq!(mgr.curr_scope().len(), 1);
        // But the string it had allocated shouldn't, since we leaked it into the void
        assert_eq!(mgr.alloc_box.borrow().len(), 1);
    }
}<|MERGE_RESOLUTION|>--- conflicted
+++ resolved
@@ -7,21 +7,13 @@
 //#![plugin(clippy)]
 
 extern crate jsrs_common;
-<<<<<<< HEAD
-extern crate js_types;
 extern crate linked_hash_map;
 extern crate uuid;
-=======
->>>>>>> c4faefb7
 
 #[macro_use] extern crate matches;
 
 pub mod alloc;
-<<<<<<< HEAD
 mod cache;
-mod gc_error;
-=======
->>>>>>> c4faefb7
 mod scope;
 mod test_utils;
 
@@ -36,12 +28,8 @@
 use jsrs_common::types::binding::{Binding, UniqueBinding};
 
 use alloc::AllocBox;
-<<<<<<< HEAD
 use cache::LruCache;
-use gc_error::{GcError, Result};
-=======
 use jsrs_common::gc_error::{GcError, Result};
->>>>>>> c4faefb7
 use scope::{LookupError, Scope, ScopeTag};
 
 // Totally arbitrary cache capacity
@@ -50,12 +38,8 @@
 pub struct ScopeManager {
     scopes: Vec<Scope>,
     closures: HashMap<UniqueBinding, Scope>,
-<<<<<<< HEAD
     binding_cache: LruCache<Binding, (JsVar, Option<JsPtrEnum>)>,
-    alloc_box: Rc<RefCell<AllocBox>>,
-=======
     pub alloc_box: Rc<RefCell<AllocBox>>,
->>>>>>> c4faefb7
 }
 
 impl ScopeManager {
@@ -177,16 +161,12 @@
     }
 
     /// Try to load the variable behind a binding
-<<<<<<< HEAD
-    pub fn load(&self, bnd: &Binding) -> Result<(JsVar, Option<JsPtrEnum>)> {
+    fn load(&self, bnd: &Binding) -> Result<(JsVar, Option<JsPtrEnum>)> {
         // Check the cache
         if let Some(&(ref var, ref ptr)) = self.binding_cache.get(bnd) {
             return Ok((var.clone(), ptr.clone()));
         }
         // Otherwise, check the scope stack
-=======
-    fn load(&self, bnd: &Binding) -> Result<(JsVar, Option<JsPtrEnum>)> {
->>>>>>> c4faefb7
         let lookup = || {
             for scope in self.scopes.iter().rev() {
                 match scope.get_var_copy(bnd) {
@@ -209,8 +189,7 @@
         }
     }
 
-<<<<<<< HEAD
-    pub fn store(&mut self, var: JsVar, ptr: Option<JsPtrEnum>) -> Result<()> {
+    fn store(&mut self, var: JsVar, ptr: Option<JsPtrEnum>) -> Result<()> {
         if self.binding_cache.contains_key(&var.binding) {
             if let Some((_, wb)) = self.binding_cache.insert(var.binding.clone(), (var, ptr)) {
                 if wb.is_dirty() {
@@ -220,9 +199,6 @@
             }
             return Ok(());
         }
-=======
-    fn store(&mut self, var: JsVar, ptr: Option<JsPtrEnum>) -> Result<()> {
->>>>>>> c4faefb7
         let res = self.curr_scope_mut().update_var(var, ptr);
         if let Err(GcError::Store(var, ptr)) = res {
             self.global_scope_mut().update_var(var, ptr)
