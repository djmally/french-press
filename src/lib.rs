#![feature(associated_consts)]

extern crate uuid;
extern crate jsrs_common;

<<<<<<< HEAD
mod alloc;
mod gc_error;
mod js_types;
=======
pub mod alloc;
mod ast;
pub mod js_types;
mod utils;
>>>>>>> cdbd244d

use std::cell::RefCell;
use std::collections::hash_set::HashSet;
use std::mem;
use std::rc::Rc;

use uuid::Uuid;

use alloc::AllocBox;
use alloc::scope::Scope;
use gc_error::GcError;
use js_types::js_type::{JsPtrEnum, JsVar};


pub struct ScopeManager {
    curr_scope: Scope,
    alloc_box: Rc<RefCell<AllocBox>>
}

impl ScopeManager {
    pub fn new<F>(alloc_box: Rc<RefCell<AllocBox>>, callback: F) -> ScopeManager
        where F: Fn() -> HashSet<Uuid> + 'static {
        ScopeManager {
            curr_scope: Scope::new(&alloc_box, callback),
            alloc_box: alloc_box,
        }
    }

    pub fn push_scope<F>(&mut self, callback: F) where F: Fn() -> HashSet<Uuid> + 'static {
        let parent = mem::replace(&mut self.curr_scope, Scope::new(&self.alloc_box, callback));
        self.curr_scope.set_parent(parent);
    }

<<<<<<< HEAD
    pub fn pop_scope(&mut self) -> Result<(), GcError> {
        if let Some(parent) = self.curr_scope.parent.clone() {
            self.curr_scope = parent;
            Ok(())
        } else {
            Err(GcError::ScopeError)
        }
    }

    pub fn alloc(&mut self, var: JsVar, ptr: Option<JsPtrEnum>) -> Result<Uuid, GcError> {
        Rc::get_mut(&mut self.curr_scope).unwrap().push(var, ptr)
=======
    pub fn pop_scope(&mut self) {
        let parent = self.curr_scope.transfer_stack();
        mem::replace(&mut self.curr_scope,
                     *parent.expect("Tried to pop to parent scope, but parent did not exist!"));
    }

    pub fn alloc(&mut self, var: JsVar, ptr: Option<JsPtrEnum>) -> Uuid {
        self.curr_scope.push(var, ptr)
>>>>>>> cdbd244d
    }

    pub fn load(&self, uuid: &Uuid) -> Result<(JsVar, Option<JsPtrEnum>), GcError> {
        if let (Some(v), ptr) = self.curr_scope.get_var_copy(uuid) {
            Ok((v, ptr))
        } else { Err(GcError::LoadError(*uuid)) }
    }

    pub fn store(&mut self, var: JsVar, ptr: Option<JsPtrEnum>) -> bool {
<<<<<<< HEAD
        // TODO error handling here
        Rc::get_mut(&mut self.curr_scope)
            .expect("Tried to mutate current scope but was unable!")
            .update_var(var, ptr)
=======
        self.curr_scope.update_var(var, ptr)
>>>>>>> cdbd244d
    }
}

pub fn init_gc<F>(callback: F) -> ScopeManager
    where F: Fn() -> HashSet<Uuid> + 'static {
    let alloc_box = Rc::new(RefCell::new(AllocBox::new()));
    ScopeManager::new(alloc_box, callback)
}


#[cfg(test)]
mod tests {
    use super::*;
    use std::collections::hash_set::HashSet;
    use std::cell::RefCell;
    use std::rc::Rc;

    use uuid::Uuid;

    use alloc::AllocBox;
    use js_types::js_type::{JsType, JsVar};
    use utils;

    #[test]
    fn test_alloc() {
        let alloc_box = utils::make_alloc_box();
        let mut mgr = ScopeManager::new(alloc_box, utils::dummy_callback);
        mgr.alloc(utils::make_num(1.), None);
        mgr.push_scope(utils::dummy_callback);
        mgr.alloc(utils::make_num(2.), None);
        assert_eq!(mgr.alloc_box.borrow().len(), 0);
    }

    #[test]
    fn test_store() {
        let alloc_box = utils::make_alloc_box();
        let mut mgr = ScopeManager::new(alloc_box, utils::dummy_callback);
        mgr.push_scope(utils::dummy_callback);
        mgr.alloc(utils::make_num(1.), None);
        let test_id = mgr.alloc(utils::make_num(2.), None);
        mgr.alloc(utils::make_num(3.), None);

        let mut test_num = utils::make_num(4.);
        test_num.uuid = test_id;
        assert!(mgr.store(test_num, None));
    }

    #[test]
    fn test_pop_scope() {
        let alloc_box = utils::make_alloc_box();
        let mut mgr = ScopeManager::new(alloc_box, utils::dummy_callback);
        mgr.push_scope(utils::dummy_callback);
        assert!(mgr.curr_scope.parent.is_some());
        mgr.pop_scope();
        assert!(mgr.curr_scope.parent.is_none());
    }
}<|MERGE_RESOLUTION|>--- conflicted
+++ resolved
@@ -3,16 +3,11 @@
 extern crate uuid;
 extern crate jsrs_common;
 
-<<<<<<< HEAD
-mod alloc;
-mod gc_error;
-mod js_types;
-=======
 pub mod alloc;
 mod ast;
+mod gc_error;
 pub mod js_types;
 mod utils;
->>>>>>> cdbd244d
 
 use std::cell::RefCell;
 use std::collections::hash_set::HashSet;
@@ -46,7 +41,6 @@
         self.curr_scope.set_parent(parent);
     }
 
-<<<<<<< HEAD
     pub fn pop_scope(&mut self) -> Result<(), GcError> {
         if let Some(parent) = self.curr_scope.parent.clone() {
             self.curr_scope = parent;
@@ -58,16 +52,6 @@
 
     pub fn alloc(&mut self, var: JsVar, ptr: Option<JsPtrEnum>) -> Result<Uuid, GcError> {
         Rc::get_mut(&mut self.curr_scope).unwrap().push(var, ptr)
-=======
-    pub fn pop_scope(&mut self) {
-        let parent = self.curr_scope.transfer_stack();
-        mem::replace(&mut self.curr_scope,
-                     *parent.expect("Tried to pop to parent scope, but parent did not exist!"));
-    }
-
-    pub fn alloc(&mut self, var: JsVar, ptr: Option<JsPtrEnum>) -> Uuid {
-        self.curr_scope.push(var, ptr)
->>>>>>> cdbd244d
     }
 
     pub fn load(&self, uuid: &Uuid) -> Result<(JsVar, Option<JsPtrEnum>), GcError> {
@@ -77,14 +61,10 @@
     }
 
     pub fn store(&mut self, var: JsVar, ptr: Option<JsPtrEnum>) -> bool {
-<<<<<<< HEAD
         // TODO error handling here
         Rc::get_mut(&mut self.curr_scope)
             .expect("Tried to mutate current scope but was unable!")
             .update_var(var, ptr)
-=======
-        self.curr_scope.update_var(var, ptr)
->>>>>>> cdbd244d
     }
 }
 
