use std::cell::RefCell;
use std::collections::hash_map::{Entry, HashMap};
use std::collections::hash_set::HashSet;
use std::rc::Rc;

use gc_error::{GcError, Result};
use js_types::js_var::JsPtrEnum;
use js_types::allocator::Allocator;
use js_types::binding::Binding;

pub type Alloc<T> = Rc<RefCell<T>>;

pub struct AllocBox {
    black_set: HashMap<Binding, Alloc<JsPtrEnum>>,
    grey_set: HashMap<Binding, Alloc<JsPtrEnum>>,
    white_set: HashMap<Binding, Alloc<JsPtrEnum>>,
}

impl Allocator for AllocBox {
    type Error = GcError;

    fn alloc(&mut self, binding: Binding, ptr: JsPtrEnum) -> Result<()> {
        if let None = self.white_set.insert(binding.clone(), Rc::new(RefCell::new(ptr))) {
            Ok(())
        } else {
            // If a binding already exists and we try to allocate it, this should
            // be an unrecoverable error.
            Err(GcError::Alloc(binding))
        }
    }
}

impl AllocBox {
    pub fn new() -> AllocBox {
        AllocBox {
            black_set: HashMap::new(),
            grey_set: HashMap::new(),
            white_set: HashMap::new(),
        }
    }

    pub fn len(&self) -> usize {
        self.black_set.len() + self.grey_set.len() + self.white_set.len()
    }

    pub fn is_empty(&self) -> bool {
        self.len() == 0
    }

    pub fn mark_roots(&mut self, marks: &HashSet<Binding>) {
        for mark in marks {
            if let Some(ptr) = self.white_set.remove(mark) {
                // Get all child references
                let child_ids = AllocBox::get_ptr_children(&ptr);
                // Mark current ref as black
                self.black_set.insert(mark.clone(), ptr);
                // Mark child references as grey
                self.grey_children(child_ids);
            } else if let Some(ptr) = self.grey_set.remove(&mark) {
                // Get all child references
                let child_ids = AllocBox::get_ptr_children(&ptr);
                // Mark current ref as black
                self.black_set.insert(mark.clone(), ptr);
                // Mark child references as grey
                self.grey_children(child_ids);
            }
        }
    }

    pub fn mark_ptrs(&mut self) {
        // Mark any grey object as black, and mark all white objs it refs as grey
        let mut new_grey_set = HashMap::new();
        for (bnd, var) in self.grey_set.drain() {
            let child_ids = AllocBox::get_ptr_children(&var);
            self.black_set.insert(bnd, var);
            for child_id in child_ids {
                if let Some(var) = self.white_set.remove(&child_id) {
                    new_grey_set.insert(child_id, var);
                }
            }
        }
        self.grey_set = new_grey_set;
    }

    pub fn sweep_ptrs(&mut self) {
        // Delete all white pointers and reset the GC state.
        self.white_set = self.black_set.drain().collect();
        self.grey_set.clear();
        self.black_set.clear();
    }

    pub fn find_id(&self, bnd: &Binding) -> Option<&Alloc<JsPtrEnum>> {
        self.white_set.get(bnd).or(
            self.grey_set.get(bnd).or(
                self.black_set.get(bnd)))
    }

    pub fn update_ptr(&mut self, binding: &Binding, ptr: JsPtrEnum) -> Result<()> {
        if let Entry::Occupied(mut view) = self.find_id_mut(binding) {
            let inner = view.get_mut();
            *inner.borrow_mut() = ptr;
            Ok(())
        } else {
<<<<<<< HEAD
            Err(GcError::PtrError) // FIXME TODO change this error type
=======
            Err(GcError::Store)
>>>>>>> 13a29757
        }
    }

    fn grey_children(&mut self, child_ids: HashSet<Binding>) {
        for child_id in child_ids {
            if let Some(var) = self.white_set.remove(&child_id) {
                self.grey_set.insert(child_id, var);
            }
        }
    }

    fn get_ptr_children(ptr: &Alloc<JsPtrEnum>) -> HashSet<Binding> {
        if let JsPtrEnum::JsObj(ref obj) = *ptr.borrow() {
            obj.get_children()
        } else { HashSet::new() }
    }

    fn find_id_mut(&mut self, bnd: &Binding) -> Entry<Binding, Alloc<JsPtrEnum>> {
        if let e @ Entry::Occupied(_) = self.white_set.entry(bnd.clone()) {
            e
        } else if let e @ Entry::Occupied(_) = self.grey_set.entry(bnd.clone()) {
            e
        } else { self.black_set.entry(bnd.clone()) }
    }
}

#[cfg(test)]
mod tests {
    use super::*;
    use std::collections::hash_set::HashSet;

    use gc_error::GcError;
    use js_types::allocator::Allocator;
    use js_types::binding::Binding;
    use js_types::js_var::JsPtrEnum;
    use js_types::js_str::JsStrStruct;
    use test_utils;

    #[test]
    fn test_len() {
        let mut ab = AllocBox::new();
        assert!(ab.is_empty());
        assert!(ab.alloc(Binding::anon(), test_utils::make_str("").1).is_ok());
        assert_eq!(ab.len(), 1);
    }

    #[test]
    fn test_alloc() {
        let mut ab = AllocBox::new();
        let (_, x_ptr, x_bnd) = test_utils::make_str("x");
        let (_, y_ptr, y_bnd) = test_utils::make_str("y");
        assert!(ab.alloc(x_bnd, x_ptr.clone()).is_ok());
        assert!(ab.alloc(y_bnd, y_ptr).is_ok());
    }

    #[test]
    fn test_alloc_fail() {
        let mut ab = AllocBox::new();
        let (_, x_ptr, x_bnd) = test_utils::make_str("x");
        let x_bnd_2 = x_bnd.clone();
        assert!(ab.alloc(x_bnd, x_ptr.clone()).is_ok());
        let res = ab.alloc(x_bnd_2.clone(), x_ptr);
        assert!(res.is_err());
<<<<<<< HEAD
        assert!(matches!(res, Err(GcError::AllocError(_))));
        if let Err(GcError::AllocError(bnd)) = res {
            assert_eq!(x_bnd_2, bnd);
        }
=======
        assert!(matches!(res, Err(GcError::Alloc(x_bnd_2))));
>>>>>>> 13a29757
    }

    #[test]
    fn test_update_ptr() {
        let mut ab = AllocBox::new();
        let (_, x_ptr, x_bnd) = test_utils::make_str("x");
        let x_bnd_2 = x_bnd.clone();
        assert!(ab.alloc(x_bnd, x_ptr.clone()).is_ok());
        let (_, new_ptr, _) = test_utils::make_str("y");
        assert!(ab.update_ptr(&x_bnd_2, new_ptr).is_ok());
        let opt_ptr = ab.find_id(&x_bnd_2);
        assert!(opt_ptr.is_some());
        // Hack to get around some borrowck failures I don't fully understand
        if let Some(ptr) = opt_ptr {
            match ptr.borrow().clone() {
                JsPtrEnum::JsStr(JsStrStruct { ref text }) => assert_eq!(text.clone(), "y".to_string()),
                _ => unreachable!(),
            }
        } else {
            unreachable!()
        }
    }

    #[test]
    fn test_update_ptr_fail() {
        let mut ab = AllocBox::new();
        let (_, ptr, _) = test_utils::make_str("");
        let res = ab.update_ptr(&Binding::anon(), ptr);
        assert!(res.is_err());
<<<<<<< HEAD
        assert!(matches!(res, Err(GcError::PtrError)));
=======
        assert!(matches!(res, Err(GcError::Store)));
>>>>>>> 13a29757
    }

    #[test]
    fn test_mark_roots() {
        let mut ab = AllocBox::new();
        let (x, x_ptr, x_bnd) = test_utils::make_str("x");
        let (y, y_ptr, y_bnd) = test_utils::make_str("y");

        ab.alloc(x.binding, x_ptr).unwrap();
        ab.alloc(y.binding, y_ptr).unwrap();

        let mut marks = HashSet::new();
        marks.insert(x_bnd.clone()); marks.insert(y_bnd.clone());
        ab.mark_roots(&marks);
        assert!(ab.black_set.contains_key(&x_bnd));
        assert!(ab.black_set.contains_key(&y_bnd));
    }
}<|MERGE_RESOLUTION|>--- conflicted
+++ resolved
@@ -101,11 +101,7 @@
             *inner.borrow_mut() = ptr;
             Ok(())
         } else {
-<<<<<<< HEAD
-            Err(GcError::PtrError) // FIXME TODO change this error type
-=======
-            Err(GcError::Store)
->>>>>>> 13a29757
+            Err(GcError::Ptr) // FIXME TODO change this error type
         }
     }
 
@@ -169,14 +165,10 @@
         assert!(ab.alloc(x_bnd, x_ptr.clone()).is_ok());
         let res = ab.alloc(x_bnd_2.clone(), x_ptr);
         assert!(res.is_err());
-<<<<<<< HEAD
-        assert!(matches!(res, Err(GcError::AllocError(_))));
-        if let Err(GcError::AllocError(bnd)) = res {
+        assert!(matches!(res, Err(GcError::Alloc(_))));
+        if let Err(GcError::Alloc(bnd)) = res {
             assert_eq!(x_bnd_2, bnd);
         }
-=======
-        assert!(matches!(res, Err(GcError::Alloc(x_bnd_2))));
->>>>>>> 13a29757
     }
 
     #[test]
@@ -206,11 +198,7 @@
         let (_, ptr, _) = test_utils::make_str("");
         let res = ab.update_ptr(&Binding::anon(), ptr);
         assert!(res.is_err());
-<<<<<<< HEAD
-        assert!(matches!(res, Err(GcError::PtrError)));
-=======
-        assert!(matches!(res, Err(GcError::Store)));
->>>>>>> 13a29757
+        assert!(matches!(res, Err(GcError::Ptr)));
     }
 
     #[test]
