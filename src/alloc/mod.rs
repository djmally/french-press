--- conflicted
+++ resolved
@@ -145,15 +145,9 @@
         let id1 = Uuid::new_v4();
         let id2 = Uuid::new_v4();
         let id3 = Uuid::new_v4();
-<<<<<<< HEAD
         let _id1 = ab.alloc(id1.clone(), make_str("")).unwrap();
         let _id2 = ab.alloc(id2.clone(), make_str("")).unwrap();
         let _id3 = ab.alloc(id3.clone(), make_str("")).unwrap();
-=======
-        let _id1 = ab.alloc(id1.clone(), utils::make_str(""));
-        let _id2 = ab.alloc(id2.clone(), utils::make_str(""));
-        let _id3 = ab.alloc(id3.clone(), utils::make_str(""));
->>>>>>> cdbd244d
 
         assert_eq!(id1, _id1);
         assert_eq!(id2, _id2);
@@ -165,15 +159,9 @@
         let id1 = Uuid::new_v4();
         let id2 = Uuid::new_v4();
         let id3 = Uuid::new_v4();
-<<<<<<< HEAD
         let id1 = ab.alloc(id1, make_str("")).unwrap();
         let id2 = ab.alloc(id2, make_str("")).unwrap();
         let id3 = ab.alloc(id3, make_str("")).unwrap();
-=======
-        let id1 = ab.alloc(id1, utils::make_str(""));
-        let id2 = ab.alloc(id2, utils::make_str(""));
-        let id3 = ab.alloc(id3, utils::make_str(""));
->>>>>>> cdbd244d
 
         let mut marks = HashSet::new();
         marks.insert(id1); marks.insert(id2);
